package org.jetbrains.jet.lang.descriptors;

import com.google.common.collect.Lists;
import com.google.common.collect.Sets;
import org.jetbrains.annotations.NotNull;
import org.jetbrains.annotations.Nullable;
import org.jetbrains.jet.lang.descriptors.annotations.AnnotationDescriptor;
import org.jetbrains.jet.lang.types.DescriptorSubstitutor;
import org.jetbrains.jet.lang.types.JetType;
import org.jetbrains.jet.lang.types.TypeSubstitutor;
import org.jetbrains.jet.lang.types.Variance;

import java.util.List;
import java.util.Set;

/**
 * @author abreslav
 */
public class FunctionDescriptorImpl extends DeclarationDescriptorImpl implements FunctionDescriptor {

    private List<TypeParameterDescriptor> typeParameters;
    private List<ValueParameterDescriptor> unsubstitutedValueParameters;
    private JetType unsubstitutedReturnType;
    private JetType receiverType;

<<<<<<< HEAD
    private final Set<FunctionDescriptor> overriddenFunctions = Sets.newLinkedHashSet();
=======
    private MemberModifiers modifiers;
    private final Set<FunctionDescriptor> overriddenFunctions = Sets.newHashSet();
>>>>>>> fa631503
    private final FunctionDescriptor original;

    public FunctionDescriptorImpl(
            @NotNull DeclarationDescriptor containingDeclaration,
            @NotNull List<AnnotationDescriptor> annotations,
            @NotNull String name) {
        super(containingDeclaration, annotations, name);
        this.original = this;
    }

    public FunctionDescriptorImpl(
            @NotNull FunctionDescriptor original,
            @NotNull List<AnnotationDescriptor> annotations,
            @NotNull String name) {
        super(original.getContainingDeclaration(), annotations, name);
        this.original = original;
    }

    public FunctionDescriptorImpl initialize(
            @Nullable JetType receiverType,
            @NotNull List<TypeParameterDescriptor> typeParameters,
            @NotNull List<ValueParameterDescriptor> unsubstitutedValueParameters,
            @Nullable JetType unsubstitutedReturnType) {
        this.receiverType = receiverType;
        this.typeParameters = typeParameters;
        this.unsubstitutedValueParameters = unsubstitutedValueParameters;
        this.unsubstitutedReturnType = unsubstitutedReturnType;
        return this;
    }

    public void setReturnType(@NotNull JetType unsubstitutedReturnType) {
        this.unsubstitutedReturnType = unsubstitutedReturnType;
    }

    @Override
    public JetType getReceiverType() {
        return receiverType;
    }

    @NotNull
    @Override
    public Set<? extends FunctionDescriptor> getOverriddenDescriptors() {
        return overriddenFunctions;
    }

    public void setModifiers(MemberModifiers modifiers) {
        this.modifiers = modifiers;
    }

    @Nullable
    @Override
    public MemberModifiers getModifiers() {
        return modifiers;
    }

    public void addOverriddenFunction(@NotNull FunctionDescriptor overriddenFunction) {
        overriddenFunctions.add(overriddenFunction);
    }

    @Override
    @NotNull
    public List<TypeParameterDescriptor> getTypeParameters() {
        return typeParameters;
    }

    @Override
    @NotNull
    public List<ValueParameterDescriptor> getValueParameters() {
        return unsubstitutedValueParameters;
    }

    @Override
    @NotNull
    public JetType getReturnType() {
        return unsubstitutedReturnType;
    }

    @NotNull
    @Override
    public FunctionDescriptor getOriginal() {
        return original == this ? this : original.getOriginal();
    }

    @Override
    public final FunctionDescriptor substitute(TypeSubstitutor originalSubstitutor) {
        if (originalSubstitutor.isEmpty()) {
            return this;
        }
        FunctionDescriptorImpl substitutedDescriptor = createSubstitutedCopy();

        List<TypeParameterDescriptor> substitutedTypeParameters = Lists.newArrayList();
        TypeSubstitutor substitutor = DescriptorSubstitutor.substituteTypeParameters(getTypeParameters(), originalSubstitutor, substitutedDescriptor, substitutedTypeParameters);

        JetType receiverType = getReceiverType();
        JetType substitutedReceiverType = null;
        if (receiverType != null) {
            substitutedReceiverType = substitutor.substitute(receiverType, Variance.IN_VARIANCE);
            if (substitutedReceiverType == null) {
                return null;
            }
        }

        List<ValueParameterDescriptor> substitutedValueParameters = FunctionDescriptorUtil.getSubstitutedValueParameters(substitutedDescriptor, this, substitutor);
        if (substitutedValueParameters == null) {
            return null;
        }

        JetType substitutedReturnType = FunctionDescriptorUtil.getSubstitutedReturnType(this, substitutor);
        if (substitutedReturnType == null) {
            return null;
        }

        substitutedDescriptor.initialize(
                substitutedReceiverType,
                substitutedTypeParameters,
                substitutedValueParameters,
                substitutedReturnType
        );
        return substitutedDescriptor;
    }

    protected FunctionDescriptorImpl createSubstitutedCopy() {
        return new FunctionDescriptorImpl(
                this,
                // TODO : safeSubstitute
                getAnnotations(),
                getName());
    }

    @Override
    public <R, D> R accept(DeclarationDescriptorVisitor<R, D> visitor, D data) {
        return visitor.visitFunctionDescriptor(this, data);
    }

}<|MERGE_RESOLUTION|>--- conflicted
+++ resolved
@@ -23,12 +23,8 @@
     private JetType unsubstitutedReturnType;
     private JetType receiverType;
 
-<<<<<<< HEAD
+    private MemberModifiers modifiers;
     private final Set<FunctionDescriptor> overriddenFunctions = Sets.newLinkedHashSet();
-=======
-    private MemberModifiers modifiers;
-    private final Set<FunctionDescriptor> overriddenFunctions = Sets.newHashSet();
->>>>>>> fa631503
     private final FunctionDescriptor original;
 
     public FunctionDescriptorImpl(
